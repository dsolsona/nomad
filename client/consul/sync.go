package consul

import (
	"crypto/tls"
	"fmt"
	"log"
	"net/http"
	"net/url"
	"reflect"
	"strings"
	"sync"
	"time"

	consul "github.com/hashicorp/consul/api"
	"github.com/hashicorp/go-multierror"

	"github.com/hashicorp/nomad/nomad/structs"
)

// ConsulService allows syncing of services and checks with Consul
type ConsulService struct {
	client *consul.Client

	task           *structs.Task
	allocID        string
	delegateChecks map[string]struct{}
	createCheck    func(*structs.ServiceCheck, string) (Check, error)

	trackedServices map[string]*consul.AgentService
<<<<<<< HEAD
	trackedChecks   map[string]*structs.ServiceCheck
	execChecks      *checkHeap
=======
	trackedChecks   map[string]*consul.AgentCheckRegistration
>>>>>>> bbfb4508

	logger *log.Logger

	updateCh     chan struct{}
	shutdownCh   chan struct{}
	shutdown     bool
	shutdownLock sync.Mutex
}

// ConsulConfig is the configuration used to create a new ConsulService client
type ConsulConfig struct {
	Addr      string
	Token     string
	Auth      string
	EnableSSL bool
	VerifySSL bool
}

const (
	// The periodic time interval for syncing services and checks with Consul
	syncInterval = 5 * time.Second
)

// NewConsulService returns a new ConsulService
func NewConsulService(config *ConsulConfig, logger *log.Logger, allocID string) (*ConsulService, error) {
	var err error
	var c *consul.Client
	cfg := consul.DefaultConfig()
	if config.Addr != "" {
		cfg.Address = config.Addr
	}
	if config.Token != "" {
		cfg.Token = config.Token
	}
	if config.Auth != "" {
		var username, password string
		if strings.Contains(config.Auth, ":") {
			split := strings.SplitN(config.Auth, ":", 2)
			username = split[0]
			password = split[1]
		} else {
			username = config.Auth
		}

		cfg.HttpAuth = &consul.HttpBasicAuth{
			Username: username,
			Password: password,
		}
	}
	if config.EnableSSL {
		cfg.Scheme = "https"
	}
	if config.EnableSSL && !config.VerifySSL {
		cfg.HttpClient.Transport = &http.Transport{
			TLSClientConfig: &tls.Config{
				InsecureSkipVerify: true,
			},
		}
	}
	if c, err = consul.NewClient(cfg); err != nil {
		return nil, err
	}
	consulService := ConsulService{
		client:          c,
		allocID:         allocID,
		logger:          logger,
		trackedServices: make(map[string]*consul.AgentService),
<<<<<<< HEAD
		trackedChecks:   make(map[string]*structs.ServiceCheck),
		execChecks:      NewConsulChecksHeap(),
=======
		trackedChecks:   make(map[string]*consul.AgentCheckRegistration),
>>>>>>> bbfb4508

		shutdownCh: make(chan struct{}),
		updateCh:   make(chan struct{}),
	}
	return &consulService, nil
}

func (c *ConsulService) SetDelegatedChecks(delegateChecks map[string]struct{}, createCheck func(*structs.ServiceCheck, string) (Check, error)) *ConsulService {
	c.delegateChecks = delegateChecks
	c.createCheck = createCheck
	return c
}

// SyncTask sync the services and task with consul
func (c *ConsulService) SyncTask(task *structs.Task) error {
	var mErr multierror.Error
	c.task = task
	taskServices := make(map[string]*consul.AgentService)
	taskChecks := make(map[string]*consul.AgentCheckRegistration)

	// Register Services and Checks that we don't know about or has changed
	for _, service := range task.Services {
		srv, err := c.createService(service)
		if err != nil {
			mErr.Errors = append(mErr.Errors, err)
			continue
		}
		trackedService, ok := c.trackedServices[srv.ID]
		if (ok && !reflect.DeepEqual(trackedService, srv)) || !ok {
			if err := c.registerService(srv); err != nil {
				mErr.Errors = append(mErr.Errors, err)
			}
		}
		c.trackedServices[srv.ID] = srv
		taskServices[srv.ID] = srv

		for _, chk := range service.Checks {
			chkReg := c.createCheck(chk, srv)
			if _, ok := c.trackedChecks[chkReg.ID]; !ok {
				if err := c.registerCheck(chkReg); err != nil {
					mErr.Errors = append(mErr.Errors, err)
				}
			}
			c.trackedChecks[chkReg.ID] = chkReg
			taskChecks[chkReg.ID] = chkReg
		}
	}

	// Remove services that are not present anymore
	for _, service := range c.trackedServices {
		if _, ok := taskServices[service.ID]; !ok {
			if err := c.deregisterService(service.ID); err != nil {
				mErr.Errors = append(mErr.Errors, err)
			}
			delete(c.trackedServices, service.ID)
		}
	}

	// Remove the checks that are not present anymore
	for checkID, _ := range c.trackedChecks {
		if _, ok := taskChecks[checkID]; !ok {
			if err := c.deregisterCheck(checkID); err != nil {
				mErr.Errors = append(mErr.Errors, err)
			}
			delete(c.trackedChecks, checkID)
		}
	}
	return mErr.ErrorOrNil()
}

// Shutdown de-registers the services and checks and shuts down periodic syncing
func (c *ConsulService) Shutdown() error {
	var mErr multierror.Error

	c.shutdownLock.Lock()
	if !c.shutdown {
		close(c.shutdownCh)
		c.shutdown = true
	}
	c.shutdownLock.Unlock()
	for _, service := range c.trackedServices {
		if err := c.client.Agent().ServiceDeregister(service.ID); err != nil {
			mErr.Errors = append(mErr.Errors, err)
		}
	}
	return mErr.ErrorOrNil()
}

// KeepServices removes services from consul which are not present in the list
// of tasks passed to it
func (c *ConsulService) KeepServices(tasks []*structs.Task) error {
	var mErr multierror.Error
	var services map[string]struct{}

	// Indexing the services in the tasks
	for _, task := range tasks {
		for _, service := range task.Services {
			services[service.ID(c.allocID, c.task.Name)] = struct{}{}
		}
	}

	// Get the services from Consul
	cServices, err := c.client.Agent().Services()
	if err != nil {
		return err
	}
	cServices = c.filterConsulServices(cServices)

	// Remove the services from consul which are not in any of the tasks
	for _, service := range cServices {
		if _, validService := services[service.ID]; !validService {
			if err := c.deregisterService(service.ID); err != nil {
				mErr.Errors = append(mErr.Errors, err)
			}
		}
	}
	return mErr.ErrorOrNil()
}

// registerCheck registers a check definition with Consul
func (c *ConsulService) registerCheck(chkReg *consul.AgentCheckRegistration) error {
	return c.client.Agent().CheckRegister(chkReg)
}

func (c *ConsulService) createCheck(check *structs.ServiceCheck, service *consul.AgentService) *consul.AgentCheckRegistration {
	chkReg := consul.AgentCheckRegistration{
		ID:        check.Hash(service.ID),
		Name:      check.Name,
		ServiceID: service.ID,
	}
	chkReg.Timeout = check.Timeout.String()
	chkReg.Interval = check.Interval.String()
	switch check.Type {
	case structs.ServiceCheckHTTP:
		if check.Protocol == "" {
			check.Protocol = "http"
		}
		url := url.URL{
			Scheme: check.Protocol,
			Host:   fmt.Sprintf("%s:%d", service.Address, service.Port),
			Path:   check.Path,
		}
		chkReg.HTTP = url.String()
	case structs.ServiceCheckTCP:
		chkReg.TCP = fmt.Sprintf("%s:%d", service.Address, service.Port)
	case structs.ServiceCheckScript:
		chkReg.TTL = (check.Interval + 30*time.Second).String()
	}
	if _, ok := c.delegateChecks[check.Type]; !ok {
		chk, err := c.createCheck(check, chkReg.ID)
		if err != nil {
			return err
		}
		if err := c.execChecks.Push(chk, time.Now().Add(check.Interval)); err != nil {
			c.logger.Printf("[ERR] consulservice: unable to add check %q to heap", chk.ID())
		}
		select {
		case c.updateCh <- struct{}{}:
		default:
		}
	}
	return &chkReg
}

// createService creates a Consul AgentService from a Nomad Service
func (c *ConsulService) createService(service *structs.Service) (*consul.AgentService, error) {
	host, port := c.task.FindHostAndPortFor(service.PortLabel)
	if host == "" {
		return nil, fmt.Errorf("host for the service %q  couldn't be found", service.Name)
	}

	if port == 0 {
		return nil, fmt.Errorf("port for the service %q  couldn't be found", service.Name)
	}
	srv := consul.AgentService{
		ID:      service.ID(c.allocID, c.task.Name),
		Service: service.Name,
		Tags:    service.Tags,
		Address: host,
		Port:    port,
	}
	return &srv, nil
}

// registerService registers a service with Consul
func (c *ConsulService) registerService(service *consul.AgentService) error {
	srvReg := consul.AgentServiceRegistration{
		ID:      service.ID,
		Name:    service.Service,
		Tags:    service.Tags,
		Port:    service.Port,
		Address: service.Address,
	}
	return c.client.Agent().ServiceRegister(&srvReg)
}

// deregisterService de-registers a service with the given ID from consul
func (c *ConsulService) deregisterService(ID string) error {
	return c.client.Agent().ServiceDeregister(ID)
}

// deregisterCheck de-registers a check with a given ID from Consul.
func (c *ConsulService) deregisterCheck(ID string) error {
	if err := c.execChecks.Remove(ID); err != nil {
		c.logger.Printf("[DEBUG] consulservice: unable to remove check with ID %q from heap", ID)
	}
	return c.client.Agent().CheckDeregister(ID)
}

// PeriodicSync triggers periodic syncing of services and checks with Consul.
// This is a long lived go-routine which is stopped during shutdown
func (c *ConsulService) PeriodicSync() {
	var runCheck <-chan time.Time
	sync := time.After(syncInterval)
	for {
		runCheck = c.sleepBeforeRunningCheck()
		select {
		case <-sync:
			if err := c.performSync(); err != nil {
				c.logger.Printf("[DEBUG] consul: error in syncing task %q: %v", c.task.Name, err)
			}
			sync = time.After(syncInterval)
		case <-c.updateCh:
			continue
		case <-runCheck:
			chk := c.execChecks.heap.Pop().(consulCheck)
			runCheck = c.sleepBeforeRunningCheck()
			c.runCheck(chk.check)
		case <-c.shutdownCh:
			c.logger.Printf("[INFO] consul: shutting down sync for task %q", c.task.Name)
			return
		}
	}
}

func (c *ConsulService) sleepBeforeRunningCheck() <-chan time.Time {
	if c := c.execChecks.Peek(); c != nil {
		return time.After(time.Now().Sub(c.next))
	}
	return nil
}

// performSync sync the services and checks we are tracking with Consul.
func (c *ConsulService) performSync() error {
	var mErr multierror.Error
	cServices, err := c.client.Agent().Services()
	if err != nil {
		return err
	}

	cChecks, err := c.client.Agent().Checks()
	if err != nil {
		return err
	}

	// Add services and checks that consul doesn't have but we do
	for serviceID, service := range c.trackedServices {
		if _, ok := cServices[serviceID]; !ok {
			if err := c.registerService(service); err != nil {
				mErr.Errors = append(mErr.Errors, err)
			}
		}
	}
	for checkID, check := range c.trackedChecks {
		if _, ok := cChecks[checkID]; !ok {
			if err := c.registerCheck(check); err != nil {
				mErr.Errors = append(mErr.Errors, err)
			}
		}
	}

	return mErr.ErrorOrNil()
}

// filterConsulServices prunes out all the service whose ids are not prefixed
// with nomad-
func (c *ConsulService) filterConsulServices(srvcs map[string]*consul.AgentService) map[string]*consul.AgentService {
	nomadServices := make(map[string]*consul.AgentService)
	for _, srv := range srvcs {
		if strings.HasPrefix(srv.ID, structs.NomadConsulPrefix) {
			nomadServices[srv.ID] = srv
		}
	}
	return nomadServices
}

// filterConsulChecks prunes out all the consul checks which do not have
// services with id prefixed with noamd-
func (c *ConsulService) filterConsulChecks(chks map[string]*consul.AgentCheck) map[string]*consul.AgentCheck {
	nomadChecks := make(map[string]*consul.AgentCheck)
	for _, chk := range chks {
		if strings.HasPrefix(chk.ServiceID, structs.NomadConsulPrefix) {
			nomadChecks[chk.CheckID] = chk
		}
	}
	return nomadChecks
}

// consulPresent indicates whether the consul agent is responding
func (c *ConsulService) consulPresent() bool {
	_, err := c.client.Agent().Self()
	return err == nil
}

// runCheck runs a check and updates the corresponding ttl check in consul
func (c *ConsulService) runCheck(check Check) {
	res := check.Run()
	if res.Err != nil {
		c.client.Agent().UpdateTTL(check.ID(), res.Output, consul.HealthCritical)
	}
	if res.ExitCode == 0 {
		c.client.Agent().UpdateTTL(check.ID(), res.Output, consul.HealthPassing)
	}
	if res.ExitCode == 1 {
		c.client.Agent().UpdateTTL(check.ID(), res.Output, consul.HealthWarning)
	}
	c.client.Agent().UpdateTTL(check.ID(), res.Output, consul.HealthCritical)
}<|MERGE_RESOLUTION|>--- conflicted
+++ resolved
@@ -27,12 +27,8 @@
 	createCheck    func(*structs.ServiceCheck, string) (Check, error)
 
 	trackedServices map[string]*consul.AgentService
-<<<<<<< HEAD
-	trackedChecks   map[string]*structs.ServiceCheck
+	trackedChecks   map[string]*consul.AgentCheckRegistration
 	execChecks      *checkHeap
-=======
-	trackedChecks   map[string]*consul.AgentCheckRegistration
->>>>>>> bbfb4508
 
 	logger *log.Logger
 
@@ -100,12 +96,8 @@
 		allocID:         allocID,
 		logger:          logger,
 		trackedServices: make(map[string]*consul.AgentService),
-<<<<<<< HEAD
-		trackedChecks:   make(map[string]*structs.ServiceCheck),
+		trackedChecks:   make(map[string]*consul.AgentCheckRegistration),
 		execChecks:      NewConsulChecksHeap(),
-=======
-		trackedChecks:   make(map[string]*consul.AgentCheckRegistration),
->>>>>>> bbfb4508
 
 		shutdownCh: make(chan struct{}),
 		updateCh:   make(chan struct{}),
@@ -143,7 +135,11 @@
 		taskServices[srv.ID] = srv
 
 		for _, chk := range service.Checks {
-			chkReg := c.createCheck(chk, srv)
+			chkReg, err := c.createCheckReg(chk, srv)
+			if err != nil {
+				mErr.Errors = append(mErr.Errors, err)
+				continue
+			}
 			if _, ok := c.trackedChecks[chkReg.ID]; !ok {
 				if err := c.registerCheck(chkReg); err != nil {
 					mErr.Errors = append(mErr.Errors, err)
@@ -230,7 +226,7 @@
 	return c.client.Agent().CheckRegister(chkReg)
 }
 
-func (c *ConsulService) createCheck(check *structs.ServiceCheck, service *consul.AgentService) *consul.AgentCheckRegistration {
+func (c *ConsulService) createCheckReg(check *structs.ServiceCheck, service *consul.AgentService) (*consul.AgentCheckRegistration, error) {
 	chkReg := consul.AgentCheckRegistration{
 		ID:        check.Hash(service.ID),
 		Name:      check.Name,
@@ -252,12 +248,14 @@
 	case structs.ServiceCheckTCP:
 		chkReg.TCP = fmt.Sprintf("%s:%d", service.Address, service.Port)
 	case structs.ServiceCheckScript:
-		chkReg.TTL = (check.Interval + 30*time.Second).String()
+		chkReg.TTL = (check.Interval + 31*time.Second).String()
+	default:
+		return nil, fmt.Errorf("check type %q not valid", check.Type)
 	}
 	if _, ok := c.delegateChecks[check.Type]; !ok {
 		chk, err := c.createCheck(check, chkReg.ID)
 		if err != nil {
-			return err
+			return nil, err
 		}
 		if err := c.execChecks.Push(chk, time.Now().Add(check.Interval)); err != nil {
 			c.logger.Printf("[ERR] consulservice: unable to add check %q to heap", chk.ID())
@@ -267,7 +265,7 @@
 		default:
 		}
 	}
-	return &chkReg
+	return &chkReg, nil
 }
 
 // createService creates a Consul AgentService from a Nomad Service
